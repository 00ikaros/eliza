--- conflicted
+++ resolved
@@ -1,13 +1,13 @@
 {
-<<<<<<< HEAD
   "name": "@elizaos/docs",
-  "version": "1.0.0-alpha.25",
+  "version": "1.0.0-alpha.63",
   "private": true,
   "packageManager": "bun@9.4.0",
   "scripts": {
     "docusaurus": "docusaurus",
-    "start": "docusaurus start --no-open --port 3002",
+    "start": "docusaurus start --no-open",
     "dev": "docusaurus start --port 3002 --no-open",
+    "update-registry": "node scripts/update-registry.js",
     "build": "docusaurus build",
     "swizzle": "docusaurus swizzle",
     "deploy": "docusaurus deploy",
@@ -15,10 +15,8 @@
     "serve": "docusaurus serve",
     "write-translations": "docusaurus write-translations",
     "write-heading-ids": "docusaurus write-heading-ids",
-    "clean": "rm -rf dist .turbo node_modules .turbo-tsconfig.json tsconfig.tsbuildinfo",
-    "format": "prettier --write ./src",
-    "format:check": "prettier --check ./src",
-    "lint": "prettier --write ./src"
+    "gen-api-docs": "docusaurus gen-api-docs",
+    "clean-api-docs": "docusaurus clean-api-docs"
   },
   "dependencies": {
     "@docusaurus/core": "3.7.0",
@@ -31,6 +29,8 @@
     "@mdx-js/react": "3.0.1",
     "clsx": "2.1.1",
     "docusaurus-lunr-search": "3.5.0",
+    "docusaurus-plugin-openapi-docs": "^4.0.0",
+    "docusaurus-theme-openapi-docs": "^4.0.0",
     "lunr": "2.3.9",
     "dotenv": "^16.4.7",
     "prism-react-renderer": "2.3.1",
@@ -60,71 +60,4 @@
   "engines": {
     "node": "23.3.0"
   }
-=======
-    "name": "eliza-docs",
-    "version": "0.25.9",
-    "private": true,
-    "packageManager": "pnpm@9.4.0",
-    "scripts": {
-        "docusaurus": "docusaurus",
-        "start": "docusaurus start --no-open",
-        "dev": "docusaurus start --port 3002 --no-open",
-        "update-registry": "node scripts/update-registry.js",
-        "build": "docusaurus build",
-        "swizzle": "docusaurus swizzle",
-        "deploy": "docusaurus deploy",
-        "clear": "docusaurus clear",
-        "serve": "docusaurus serve",
-        "write-translations": "docusaurus write-translations",
-        "write-heading-ids": "docusaurus write-heading-ids",
-        "gen-api-docs": "docusaurus gen-api-docs",
-        "clean-api-docs": "docusaurus clean-api-docs"
-    },
-    "dependencies": {
-        "@docusaurus/core": "3.7.0",
-        "@docusaurus/plugin-content-blog": "3.7.0",
-        "@docusaurus/plugin-content-docs": "3.7.0",
-        "@docusaurus/plugin-ideal-image": "^3.0.0",
-        "@docusaurus/preset-classic": "3.7.0",
-        "@docusaurus/theme-common": "3.7.0",
-        "@docusaurus/theme-mermaid": "3.7.0",
-        "@mdx-js/react": "3.0.1",
-        "@reduxjs/toolkit": "^2.6.1",
-        "clsx": "^2.1.1",
-        "docusaurus-lunr-search": "3.5.0",
-        "docusaurus-plugin-openapi-docs": "^4.0.0",
-        "docusaurus-theme-openapi-docs": "^4.0.0",
-        "dotenv": "^16.4.7",
-        "lodash": "^4.17.21",
-        "lucide-react": "^0.477.0",
-        "lunr": "2.3.9",
-        "prism-react-renderer": "2.3.1",
-        "react": "18.3.1",
-        "react-dom": "18.3.1",
-        "react-redux": "^7.2.9",
-        "react-router-dom": "6.22.1"
-    },
-    "devDependencies": {
-        "@docusaurus/module-type-aliases": "3.7.0",
-        "@docusaurus/types": "3.7.0",
-        "docusaurus-plugin-typedoc": "1.0.5",
-        "typedoc": "0.26.11",
-        "typedoc-plugin-markdown": "4.2.10"
-    },
-    "browserslist": {
-        "production": [
-            ">0.5%",
-            "not dead",
-            "not op_mini all"
-        ],
-        "development": [
-            "last 3 chrome version",
-            "last 3 firefox version",
-            "last 5 safari version"
-        ]
-    },
-    "engines": {
-        "node": "23.3.0"
-    }
->>>>>>> 5a0b514d
 }