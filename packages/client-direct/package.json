{
    "name": "@elizaos/client-direct",
    "version": "0.1.7",
    "main": "dist/index.js",
    "module": "dist/index.js",
    "type": "module",
    "types": "dist/index.d.ts",
    "exports": {
        "./package.json": "./package.json",
        ".": {
            "import": {
                "@elizaos/source": "./src/index.ts",
                "types": "./dist/index.d.ts",
                "default": "./dist/index.js"
            }
        }
    },
    "files": [
        "dist"
    ],
    "dependencies": {
        "@elizaos/core": "workspace:*",
        "@elizaos/plugin-image-generation": "workspace:*",
<<<<<<< HEAD
        "@elizaos/plugin-tee-verifiable-log": "workspace:*",
=======
        "@elizaos/plugin-tee-log": "workspace:*",
>>>>>>> 82607be2
        "@types/body-parser": "1.19.5",
        "@types/cors": "2.8.17",
        "@types/express": "5.0.0",
        "body-parser": "1.20.3",
        "cors": "2.8.5",
        "discord.js": "14.16.3",
        "express": "4.21.1",
        "multer": "1.4.5-lts.1",
        "openai": "4.73.0"
    },
    "devDependencies": {
        "@types/multer": "^1.4.12",
        "tsup": "8.3.5"
    },
    "scripts": {
        "build": "tsup --format esm --dts",
        "dev": "tsup --format esm --dts --watch",
        "lint": "eslint --fix  --cache ."
    },
    "peerDependencies": {
        "whatwg-url": "7.1.0"
    }
}<|MERGE_RESOLUTION|>--- conflicted
+++ resolved
@@ -21,11 +21,8 @@
     "dependencies": {
         "@elizaos/core": "workspace:*",
         "@elizaos/plugin-image-generation": "workspace:*",
-<<<<<<< HEAD
         "@elizaos/plugin-tee-verifiable-log": "workspace:*",
-=======
         "@elizaos/plugin-tee-log": "workspace:*",
->>>>>>> 82607be2
         "@types/body-parser": "1.19.5",
         "@types/cors": "2.8.17",
         "@types/express": "5.0.0",
