{
	"name": "@elizaos/core",
<<<<<<< HEAD
	"version": "1.0.0-alpha.24",
=======
	"version": "1.0.0-alpha.23",
>>>>>>> 946c83da
	"description": "",
	"type": "module",
	"main": "dist/index.js",
	"module": "dist/index.js",
	"types": "dist/index.d.ts",
	"exports": {
		"./package.json": "./package.json",
		".": {
			"import": {
				"types": "./dist/index.d.ts",
				"default": "./dist/index.js"
			}
		}
	},
	"files": [
		"dist"
	],
	"scripts": {
		"build": "tsup && tsc -p tsconfig.build.json",
		"watch": "tsc --watch",
		"clean": "rm -rf dist .turbo node_modules .turbo-tsconfig.json tsconfig.tsbuildinfo",
		"dev": "tsup --watch",
		"build:docs": "cd docs && bun run build",
		"test": "vitest run",
		"test:coverage": "vitest run --coverage",
		"test:watch": "vitest"
	},
	"author": "",
	"license": "MIT",
	"devDependencies": {
		"@eslint/js": "9.16.0",
		"@rollup/plugin-commonjs": "25.0.8",
		"@rollup/plugin-json": "6.1.0",
		"@rollup/plugin-node-resolve": "15.3.0",
		"@rollup/plugin-replace": "5.0.7",
		"@rollup/plugin-terser": "0.1.0",
		"@rollup/plugin-typescript": "11.1.6",
		"@types/mocha": "10.0.10",
		"@types/node": "^22.13.9",
		"@types/uuid": "10.0.0",
		"@typescript-eslint/eslint-plugin": "8.26.0",
		"@typescript-eslint/parser": "8.26.0",
		"@vitest/coverage-v8": "2.1.5",
		"lint-staged": "15.2.10",
		"nodemon": "3.1.7",
		"pm2": "5.4.3",
		"rimraf": "6.0.1",
		"rollup": "2.79.2",
		"ts-node": "10.9.2",
		"tslib": "2.8.1",
		"tsup": "^8.4.0",
		"typescript": "5.8.2"
	},
	"dependencies": {
		"dotenv": "16.4.5",
		"events": "^3.3.0",
		"glob": "11.0.0",
		"handlebars": "^4.7.8",
		"js-sha1": "0.7.0",
		"langchain": "^0.3.15",
		"pino": "^9.6.0",
		"pino-pretty": "^13.0.0",
		"unique-names-generator": "4.7.1",
		"uuid": "11.0.3"
	},
	"publishConfig": {
		"access": "public"
	},
	"gitHead": "f2d87b67a335ea97e8a6078536c581f1b2ddc9a0"
}<|MERGE_RESOLUTION|>--- conflicted
+++ resolved
@@ -1,10 +1,6 @@
 {
 	"name": "@elizaos/core",
-<<<<<<< HEAD
 	"version": "1.0.0-alpha.24",
-=======
-	"version": "1.0.0-alpha.23",
->>>>>>> 946c83da
 	"description": "",
 	"type": "module",
 	"main": "dist/index.js",
